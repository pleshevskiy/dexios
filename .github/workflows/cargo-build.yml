name: Build and Upload

on:
  push:
    branches: [ master ]
  pull_request:
    branches: [ master ]
  workflow_dispatch:
    branches: [ master ]

env:
  CARGO_TERM_COLOR: always

jobs:
  clippy:
    name: clippy (ubuntu-latest, stable)
    runs-on: ubuntu-latest
    steps:
    - uses: actions/checkout@v3

    - uses: actions-rs/toolchain@v1
      with:
        toolchain: stable
        override: true
        components: clippy

    - name: Restore cargo cache
      uses: actions/cache@v2.1.7
      with:
        path: |
          ~/.cargo/registry
          ~/.cargo/git
          target
        key: ${{ runner.os }}-cargo-stable-${{ hashFiles('Cargo.lock') }}

    - name: Clippy
      uses: actions-rs/cargo@v1
      with:
        command: clippy
        args: --no-deps

  check:
    name: check (ubuntu-latest, stable)
    runs-on: ubuntu-latest
    steps:
    - uses: actions/checkout@v3

    - uses: actions-rs/toolchain@v1
      with:
        toolchain: stable

    - name: Restore cargo cache
      uses: actions/cache@v2.1.7
      with:
        path: |
          ~/.cargo/registry
          ~/.cargo/git
          target
        key: ${{ runner.os }}-cargo-stable-${{ hashFiles('Cargo.lock') }}

    - name: Check
      uses: actions-rs/cargo@v1
      with:
        command: check
        args: --release

  test:
    strategy:
      matrix:
        os:
          - ubuntu-latest
          - windows-latest
          - macos-latest
        rust:
          - stable
          - beta
          - nightly
    runs-on: ${{ matrix.os }}
    steps:
      - uses: actions/checkout@v3

      - name: Toolchain
        uses: actions-rs/toolchain@v1
        with:
          profile: minimal
          toolchain: ${{ matrix.rust }}
          override: true

      - name: Restore cargo cache
        uses: actions/cache@v2.1.7
        with:
          path: |
            ~/.cargo/registry
            ~/.cargo/git
            target
          key: ${{ matrix.os }}-cargo-${{ matrix.rust }}-${{ hashFiles('Cargo.lock') }}

      - name: Run tests
        uses: actions-rs/cargo@v1
        with:
          command: test
          args: --all-features --release --verbose

      - if: ${{ (matrix.rust != 'stable' || matrix.os != 'ubuntu-latest') && failure() }}
        name: Send warning
<<<<<<< HEAD
        run: echo "::warning title=Tests (${{ matrix.os }},${{ matrix.rust }}) didn't passed"
=======
        run: echo "::warning title=Warning::Tests on OS:${{ matrix.rust }},RUST:${{ matrix.rust }} didn't pass"
>>>>>>> a578c77d
    

  build:
    strategy:
      matrix:
        os:
          - ubuntu-latest
          - windows-latest
          - macos-latest
        rust:
          - stable

    runs-on: ${{ matrix.os }}

    steps:
      - uses: actions/checkout@v3

      - name: Toolchain
        uses: actions-rs/toolchain@v1
        with:
          profile: minimal
          toolchain: ${{ matrix.rust }}
          override: true

      - name: Restore cargo cache
        uses: actions/cache@v2.1.7
        with:
          path: |
            ~/.cargo/registry
            ~/.cargo/git
            target
          key: ${{ matrix.os }}-cargo-${{ matrix.rust }}-${{ hashFiles('Cargo.lock') }}

      - name: Build
        uses: actions-rs/cargo@v1
        with:
          command: build
          args: --release

      - if: matrix.os != 'windows-latest'
        name: Strip
        run: strip target/release/dexios

      - if: matrix.os == 'ubuntu-latest'
        name: Hash the Binary
        run: sha256sum target/release/dexios

      - if: matrix.os == 'ubuntu-latest'
        name: Upload Binary as artifact
        uses: actions/upload-artifact@v3
        with:
          name: dexios-linux-amd64
          path: target/release/dexios
      - if: matrix.os == 'macos-latest'
        name: Upload Binary as artifact
        uses: actions/upload-artifact@v3
        with:
          name: dexios-macos-amd64
          path: target/release/dexios
      - if: matrix.os == 'windows-latest'
        name: Upload Binary as artifact
        uses: actions/upload-artifact@v3
        with:
          name: dexios-windows-amd64
          path: target/release/dexios.exe<|MERGE_RESOLUTION|>--- conflicted
+++ resolved
@@ -103,12 +103,7 @@
 
       - if: ${{ (matrix.rust != 'stable' || matrix.os != 'ubuntu-latest') && failure() }}
         name: Send warning
-<<<<<<< HEAD
         run: echo "::warning title=Tests (${{ matrix.os }},${{ matrix.rust }}) didn't passed"
-=======
-        run: echo "::warning title=Warning::Tests on OS:${{ matrix.rust }},RUST:${{ matrix.rust }} didn't pass"
->>>>>>> a578c77d
-    
 
   build:
     strategy:
